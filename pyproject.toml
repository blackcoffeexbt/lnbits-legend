--- conflicted
+++ resolved
@@ -91,12 +91,7 @@
 exclude = """(?x)(
     ^lnbits/extensions/bleskomat.
     | ^lnbits/extensions/boltz.
-<<<<<<< HEAD
-    | ^lnbits/extensions/boltcards.
-    | ^lnbits/extensions/lnaddress.
-=======
     | ^lnbits/extensions/livestream.
->>>>>>> 3ecdad42
     | ^lnbits/extensions/lnurldevice.
     | ^lnbits/extensions/watchonly.
     | ^lnbits/wallets/lnd_grpc_files.
