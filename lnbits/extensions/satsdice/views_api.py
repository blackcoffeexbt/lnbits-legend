from http import HTTPStatus

from fastapi import Request
from fastapi.param_functions import Query
from fastapi.params import Depends
from lnurl.exceptions import InvalidUrl as LnurlInvalidUrl  # type: ignore
from starlette.exceptions import HTTPException

from lnbits.core.crud import get_user
from lnbits.decorators import WalletTypeInfo, get_key_type, require_admin_key

from . import satsdice_ext
from .crud import (
    create_satsdice_pay,
    create_satsdice_withdraw,
    delete_satsdice_pay,
    delete_satsdice_withdraw,
    get_satsdice_pay,
    get_satsdice_pays,
    get_satsdice_withdraw,
    get_satsdice_withdraws,
    update_satsdice_pay,
    update_satsdice_withdraw,
)
from .models import CreateSatsDiceLink, CreateSatsDiceWithdraws

################LNURL pay


@satsdice_ext.get("/api/v1/links")
async def api_links(
    request: Request,
    wallet: WalletTypeInfo = Depends(get_key_type),
    all_wallets: str = Query(None),
):
    wallet_ids = [wallet.wallet.id]

    if all_wallets:
        wallet_ids = (await get_user(wallet.wallet.user)).wallet_ids

    try:
        links = await get_satsdice_pays(wallet_ids)

        return [{**link.dict(), **{"lnurl": link.lnurl(request)}} for link in links]
    except LnurlInvalidUrl:
        raise HTTPException(
            status_code=HTTPStatus.UPGRADE_REQUIRED,
            detail="LNURLs need to be delivered over a publically accessible `https` domain or Tor.",
        )


@satsdice_ext.get("/api/v1/links/{link_id}")
async def api_link_retrieve(
    data: CreateSatsDiceLink,
    link_id: str = Query(None),
    wallet: WalletTypeInfo = Depends(get_key_type),
):
    link = await get_satsdice_pay(link_id)

    if not link:
        raise HTTPException(
            status_code=HTTPStatus.NOT_FOUND, detail="Pay link does not exist."
        )

    if link.wallet != wallet.wallet.id:
        raise HTTPException(
            status_code=HTTPStatus.FORBIDDEN, detail="Not your pay link."
        )

    return {**link._asdict(), **{"lnurl": link.lnurl}}


@satsdice_ext.post("/api/v1/links", status_code=HTTPStatus.CREATED)
@satsdice_ext.put("/api/v1/links/{link_id}", status_code=HTTPStatus.OK)
async def api_link_create_or_update(
    data: CreateSatsDiceLink,
    wallet: WalletTypeInfo = Depends(get_key_type),
    link_id: str = Query(None),
):
    if data.min_bet > data.max_bet:
        raise HTTPException(status_code=HTTPStatus.BAD_REQUEST, detail="Bad request")
    if link_id:
        link = await get_satsdice_pay(link_id)

        if not link:
            raise HTTPException(
                status_code=HTTPStatus.NOT_FOUND, detail="Satsdice does not exist"
            )

        if link.wallet != wallet.wallet.id:
            raise HTTPException(
                status_code=HTTPStatus.FORBIDDEN,
                detail="Come on, seriously, this isn't your satsdice!",
            )
        data.link_id = link_id
        link = await update_satsdice_pay(data)
    else:
        data.wallet_id = wallet.wallet.id
        link = await create_satsdice_pay(data)

    return {**link.dict(), **{"lnurl": link.lnurl}}


@satsdice_ext.delete("/api/v1/links/{link_id}")
async def api_link_delete(
    wallet: WalletTypeInfo = Depends(get_key_type), link_id: str = Query(None)
):
    link = await get_satsdice_pay(link_id)

    if not link:
        raise HTTPException(
            status_code=HTTPStatus.NOT_FOUND, detail="Pay link does not exist."
        )

    if link.wallet != g.wallet.id:
        raise HTTPException(
            status_code=HTTPStatus.FORBIDDEN, detail="Not your pay link."
        )

    await delete_satsdice_pay(link_id)

    return "", HTTPStatus.NO_CONTENT


##########LNURL withdraw


<<<<<<< HEAD
@satsdice_ext.get("/api/v1/withdraws")
async def api_withdraws(
    wallet: WalletTypeInfo = Depends(get_key_type), all_wallets: str = Query(None)
):
    wallet_ids = [wallet.wallet.id]

    if all_wallets:
        wallet_ids = (await get_user(wallet.wallet.user)).wallet_ids
    try:
        return [
                    {**withdraw.dict(), **{"lnurl": withdraw.lnurl}}
                    for withdraw in await get_satsdice_withdraws(wallet_ids)
                ]
    except LnurlInvalidUrl:
        raise HTTPException(
            status_code=HTTPStatus.UPGRADE_REQUIRED,
            detail="LNURLs need to be delivered over a publically accessible `https` domain or Tor.",
        )


@satsdice_ext.get("/api/v1/withdraws/{withdraw_id}")
async def api_withdraw_retrieve(
    wallet: WalletTypeInfo = Depends(get_key_type), withdraw_id: str = Query(None)
):
    withdraw = await get_satsdice_withdraw(withdraw_id, 0)

    if not withdraw:
        raise HTTPException(
            status_code=HTTPStatus.NOT_FOUND, detail="satsdice withdraw does not exist."
        )

    if withdraw.wallet != wallet.wallet.id:
        raise HTTPException(
            status_code=HTTPStatus.FORBIDDEN, detail="Not your satsdice withdraw."
        )

    return {**withdraw._asdict(), **{"lnurl": withdraw.lnurl}}, HTTPStatus.OK


@satsdice_ext.post("/api/v1/withdraws", status_code=HTTPStatus.CREATED)
@satsdice_ext.put("/api/v1/withdraws/{withdraw_id}", status_code=HTTPStatus.OK)
async def api_withdraw_create_or_update(
    data: CreateSatsDiceWithdraws,
    wallet: WalletTypeInfo = Depends(require_admin_key),
    withdraw_id: str = Query(None),
):
    if data.max_satsdiceable < data.min_satsdiceable:
        raise HTTPException(
            status_code=HTTPStatus.BAD_REQUEST,
            detail="`max_satsdiceable` needs to be at least `min_satsdiceable`.",
        )

    usescsv = ""
    for i in range(data.uses):
        if data.is_unique:
            usescsv += "," + str(i + 1)
        else:
            usescsv += "," + str(1)
    usescsv = usescsv[1:]

    if withdraw_id:
        withdraw = await get_satsdice_withdraw(withdraw_id, 0)
        if not withdraw:
            raise HTTPException(
                status_code=HTTPStatus.NOT_FOUND,
                detail="satsdice withdraw does not exist.",
            )
        if withdraw.wallet != wallet.wallet.id:
            raise HTTPException(
                status_code=HTTPStatus.FORBIDDEN, detail="Not your satsdice withdraw."
            )

        withdraw = await update_satsdice_withdraw(
            withdraw_id, **data, usescsv=usescsv, used=0
        )
    else:
        withdraw = await create_satsdice_withdraw(
            wallet_id=wallet.wallet.id, **data, usescsv=usescsv
        )

    return {**withdraw._asdict(), **{"lnurl": withdraw.lnurl}}


@satsdice_ext.delete("/api/v1/withdraws/{withdraw_id}")
async def api_withdraw_delete(
    data: CreateSatsDiceWithdraws,
    wallet: WalletTypeInfo = Depends(require_admin_key),
    withdraw_id: str = Query(None),
):
    withdraw = await get_satsdice_withdraw(withdraw_id)

    if not withdraw:
        raise HTTPException(
            status_code=HTTPStatus.NOT_FOUND, detail="satsdice withdraw does not exist."
        )

    if withdraw.wallet != wallet.wallet.id:
        raise HTTPException(
            status_code=HTTPStatus.FORBIDDEN, detail="Not your satsdice withdraw."
        )

    await delete_satsdice_withdraw(withdraw_id)

    return "", HTTPStatus.NO_CONTENT


=======
>>>>>>> bf1a711f
@satsdice_ext.get("/api/v1/withdraws/{the_hash}/{lnurl_id}")
async def api_withdraw_hash_retrieve(
    wallet: WalletTypeInfo = Depends(get_key_type),
    lnurl_id: str = Query(None),
    the_hash: str = Query(None),
):
    hashCheck = await get_withdraw_hash_check(the_hash, lnurl_id)
    return hashCheck<|MERGE_RESOLUTION|>--- conflicted
+++ resolved
@@ -125,115 +125,6 @@
 ##########LNURL withdraw
 
 
-<<<<<<< HEAD
-@satsdice_ext.get("/api/v1/withdraws")
-async def api_withdraws(
-    wallet: WalletTypeInfo = Depends(get_key_type), all_wallets: str = Query(None)
-):
-    wallet_ids = [wallet.wallet.id]
-
-    if all_wallets:
-        wallet_ids = (await get_user(wallet.wallet.user)).wallet_ids
-    try:
-        return [
-                    {**withdraw.dict(), **{"lnurl": withdraw.lnurl}}
-                    for withdraw in await get_satsdice_withdraws(wallet_ids)
-                ]
-    except LnurlInvalidUrl:
-        raise HTTPException(
-            status_code=HTTPStatus.UPGRADE_REQUIRED,
-            detail="LNURLs need to be delivered over a publically accessible `https` domain or Tor.",
-        )
-
-
-@satsdice_ext.get("/api/v1/withdraws/{withdraw_id}")
-async def api_withdraw_retrieve(
-    wallet: WalletTypeInfo = Depends(get_key_type), withdraw_id: str = Query(None)
-):
-    withdraw = await get_satsdice_withdraw(withdraw_id, 0)
-
-    if not withdraw:
-        raise HTTPException(
-            status_code=HTTPStatus.NOT_FOUND, detail="satsdice withdraw does not exist."
-        )
-
-    if withdraw.wallet != wallet.wallet.id:
-        raise HTTPException(
-            status_code=HTTPStatus.FORBIDDEN, detail="Not your satsdice withdraw."
-        )
-
-    return {**withdraw._asdict(), **{"lnurl": withdraw.lnurl}}, HTTPStatus.OK
-
-
-@satsdice_ext.post("/api/v1/withdraws", status_code=HTTPStatus.CREATED)
-@satsdice_ext.put("/api/v1/withdraws/{withdraw_id}", status_code=HTTPStatus.OK)
-async def api_withdraw_create_or_update(
-    data: CreateSatsDiceWithdraws,
-    wallet: WalletTypeInfo = Depends(require_admin_key),
-    withdraw_id: str = Query(None),
-):
-    if data.max_satsdiceable < data.min_satsdiceable:
-        raise HTTPException(
-            status_code=HTTPStatus.BAD_REQUEST,
-            detail="`max_satsdiceable` needs to be at least `min_satsdiceable`.",
-        )
-
-    usescsv = ""
-    for i in range(data.uses):
-        if data.is_unique:
-            usescsv += "," + str(i + 1)
-        else:
-            usescsv += "," + str(1)
-    usescsv = usescsv[1:]
-
-    if withdraw_id:
-        withdraw = await get_satsdice_withdraw(withdraw_id, 0)
-        if not withdraw:
-            raise HTTPException(
-                status_code=HTTPStatus.NOT_FOUND,
-                detail="satsdice withdraw does not exist.",
-            )
-        if withdraw.wallet != wallet.wallet.id:
-            raise HTTPException(
-                status_code=HTTPStatus.FORBIDDEN, detail="Not your satsdice withdraw."
-            )
-
-        withdraw = await update_satsdice_withdraw(
-            withdraw_id, **data, usescsv=usescsv, used=0
-        )
-    else:
-        withdraw = await create_satsdice_withdraw(
-            wallet_id=wallet.wallet.id, **data, usescsv=usescsv
-        )
-
-    return {**withdraw._asdict(), **{"lnurl": withdraw.lnurl}}
-
-
-@satsdice_ext.delete("/api/v1/withdraws/{withdraw_id}")
-async def api_withdraw_delete(
-    data: CreateSatsDiceWithdraws,
-    wallet: WalletTypeInfo = Depends(require_admin_key),
-    withdraw_id: str = Query(None),
-):
-    withdraw = await get_satsdice_withdraw(withdraw_id)
-
-    if not withdraw:
-        raise HTTPException(
-            status_code=HTTPStatus.NOT_FOUND, detail="satsdice withdraw does not exist."
-        )
-
-    if withdraw.wallet != wallet.wallet.id:
-        raise HTTPException(
-            status_code=HTTPStatus.FORBIDDEN, detail="Not your satsdice withdraw."
-        )
-
-    await delete_satsdice_withdraw(withdraw_id)
-
-    return "", HTTPStatus.NO_CONTENT
-
-
-=======
->>>>>>> bf1a711f
 @satsdice_ext.get("/api/v1/withdraws/{the_hash}/{lnurl_id}")
 async def api_withdraw_hash_retrieve(
     wallet: WalletTypeInfo = Depends(get_key_type),
