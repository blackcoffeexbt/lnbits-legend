--- conflicted
+++ resolved
@@ -5,10 +5,6 @@
 from pyngrok import conf, ngrok
 from . import ngrok_ext
 from os import getenv
-<<<<<<< HEAD
-=======
-
->>>>>>> 19d432b4
 
 def log_event_callback(log):
     string = str(log)
@@ -22,15 +18,12 @@
 
 conf.get_default().log_event_callback = log_event_callback
 
-<<<<<<< HEAD
 ngrok_authtoken = getenv("NGROK_AUTHTOKEN")
 if ngrok_authtoken is not None:
     ngrok.set_auth_token(ngrok_authtoken)
-ngrok_tunnel = ngrok.connect(5000)
-=======
+
 port = getenv("PORT")
 ngrok_tunnel = ngrok.connect(port)
->>>>>>> 19d432b4
 
 
 @ngrok_ext.route("/")
