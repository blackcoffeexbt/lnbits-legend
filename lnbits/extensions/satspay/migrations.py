async def m001_initial(db):
    """
    Initial wallet table.
    """

    await db.execute(
        """
        CREATE TABLE satspay.charges (
            id TEXT NOT NULL PRIMARY KEY,
            "user" TEXT,
            description TEXT,
            onchainwallet TEXT,
            onchainaddress TEXT,
            lnbitswallet TEXT,
            payment_request TEXT,
            payment_hash TEXT,
            webhook TEXT,
            completelink TEXT,
            completelinktext TEXT,
            time INTEGER,
            amount INTEGER,
            balance INTEGER DEFAULT 0,
            timestamp TIMESTAMP NOT NULL DEFAULT """
        + db.timestamp_now
        + """
        );
    """
    )


<<<<<<< HEAD
async def m003_add_themes_table(db):
    """
    Themes table
    """

    await db.execute(
        """
        CREATE TABLE satspay.themes (
            css_id TEXT,
            user TEXT,
            title TEXT,
            custom_css TEXT
        );
    """
    )


async def m004_add_custom_css_to_charges(db):
    """
    Add custom css option column to the 'charges' table
    """

    await db.execute("ALTER TABLE satspay.charges ADD COLUMN custom_css TEXT;")
=======
async def m002_add_charge_extra_data(db):
    """
    Add 'extra' column for storing various config about the charge (JSON format)
    """
    await db.execute(
        """ALTER TABLE satspay.charges 
            ADD COLUMN extra TEXT DEFAULT '{"mempool_endpoint": "https://mempool.space", "network": "Mainnet"}';
        """
    )
>>>>>>> e1dfdbba
<|MERGE_RESOLUTION|>--- conflicted
+++ resolved
@@ -28,7 +28,17 @@
     )
 
 
-<<<<<<< HEAD
+async def m002_add_charge_extra_data(db):
+    """
+    Add 'extra' column for storing various config about the charge (JSON format)
+    """
+    await db.execute(
+        """ALTER TABLE satspay.charges 
+            ADD COLUMN extra TEXT DEFAULT '{"mempool_endpoint": "https://mempool.space", "network": "Mainnet"}';
+        """
+    )
+
+
 async def m003_add_themes_table(db):
     """
     Themes table
@@ -51,15 +61,4 @@
     Add custom css option column to the 'charges' table
     """
 
-    await db.execute("ALTER TABLE satspay.charges ADD COLUMN custom_css TEXT;")
-=======
-async def m002_add_charge_extra_data(db):
-    """
-    Add 'extra' column for storing various config about the charge (JSON format)
-    """
-    await db.execute(
-        """ALTER TABLE satspay.charges 
-            ADD COLUMN extra TEXT DEFAULT '{"mempool_endpoint": "https://mempool.space", "network": "Mainnet"}';
-        """
-    )
->>>>>>> e1dfdbba
+    await db.execute("ALTER TABLE satspay.charges ADD COLUMN custom_css TEXT;")