--- conflicted
+++ resolved
@@ -535,13 +535,9 @@
         balance: null,
         walletLinks: [],
         chargeLinks: [],
-<<<<<<< HEAD
         themeLinks: [],
         themeOptions: [],
-        onchainwallet: '',
-=======
         onchainwallet: null,
->>>>>>> e1dfdbba
         rescanning: false,
         mempool: {
           endpoint: '',
