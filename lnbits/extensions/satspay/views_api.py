import json
from http import HTTPStatus

from fastapi.params import Depends
from loguru import logger
from starlette.exceptions import HTTPException

from lnbits.core.crud import get_wallet
from lnbits.decorators import (
    WalletTypeInfo,
    get_key_type,
    require_admin_key,
    require_invoice_key,
)
from lnbits.extensions.satspay import satspay_ext
<<<<<<< HEAD
from lnbits.settings import settings
=======
from lnbits.settings import LNBITS_ADMIN_EXTENSIONS, LNBITS_ADMIN_USERS
>>>>>>> b31dd450

from .crud import (
    check_address_balance,
    create_charge,
    delete_charge,
    delete_theme,
    get_charge,
    get_charges,
    get_theme,
    get_themes,
    save_theme,
    update_charge,
)
from .helpers import call_webhook, public_charge
from .models import CreateCharge, SatsPayThemes

#############################CHARGES##########################


@satspay_ext.post("/api/v1/charge")
async def api_charge_create(
    data: CreateCharge, wallet: WalletTypeInfo = Depends(require_invoice_key)
):
    charge = await create_charge(user=wallet.wallet.user, data=data)
    return {
        **charge.dict(),
        **{"time_elapsed": charge.time_elapsed},
        **{"time_left": charge.time_left},
        **{"paid": charge.paid},
    }


@satspay_ext.put("/api/v1/charge/{charge_id}")
async def api_charge_update(
    data: CreateCharge,
    wallet: WalletTypeInfo = Depends(require_admin_key),
    charge_id=None,
):
    charge = await update_charge(charge_id=charge_id, data=data)
    return charge.dict()


@satspay_ext.get("/api/v1/charges")
async def api_charges_retrieve(wallet: WalletTypeInfo = Depends(get_key_type)):
    try:
        return [
            {
                **charge.dict(),
                **{"time_elapsed": charge.time_elapsed},
                **{"time_left": charge.time_left},
                **{"paid": charge.paid},
                **{"webhook_message": charge.config.webhook_message},
            }
            for charge in await get_charges(wallet.wallet.user)
        ]
    except:
        return ""


@satspay_ext.get("/api/v1/charge/{charge_id}")
async def api_charge_retrieve(
    charge_id, wallet: WalletTypeInfo = Depends(get_key_type)
):
    charge = await get_charge(charge_id)

    if not charge:
        raise HTTPException(
            status_code=HTTPStatus.NOT_FOUND, detail="Charge does not exist."
        )

    return {
        **charge.dict(),
        **{"time_elapsed": charge.time_elapsed},
        **{"time_left": charge.time_left},
        **{"paid": charge.paid},
    }


@satspay_ext.delete("/api/v1/charge/{charge_id}")
async def api_charge_delete(charge_id, wallet: WalletTypeInfo = Depends(get_key_type)):
    charge = await get_charge(charge_id)

    if not charge:
        raise HTTPException(
            status_code=HTTPStatus.NOT_FOUND, detail="Charge does not exist."
        )

    await delete_charge(charge_id)
    return "", HTTPStatus.NO_CONTENT


#############################BALANCE##########################


@satspay_ext.get("/api/v1/charges/balance/{charge_ids}")
async def api_charges_balance(charge_ids):
    charge_id_list = charge_ids.split(",")
    charges = []
    for charge_id in charge_id_list:
        charge = await api_charge_balance(charge_id)
        charges.append(charge)
    return charges


@satspay_ext.get("/api/v1/charge/balance/{charge_id}")
async def api_charge_balance(charge_id):
    charge = await check_address_balance(charge_id)

    if not charge:
        raise HTTPException(
            status_code=HTTPStatus.NOT_FOUND, detail="Charge does not exist."
        )

    if charge.must_call_webhook():
        resp = await call_webhook(charge)
        extra = {**charge.config.dict(), **resp}
        await update_charge(charge_id=charge.id, extra=json.dumps(extra))

    return {**public_charge(charge)}


#############################THEMES##########################


@satspay_ext.post("/api/v1/themes")
@satspay_ext.post("/api/v1/themes/{css_id}")
async def api_themes_save(
    data: SatsPayThemes,
    wallet: WalletTypeInfo = Depends(require_invoice_key),
    css_id: str = None,
):
<<<<<<< HEAD
    if settings.lnbits_admin_users and wallet.wallet.user not in settings.lnbits_admin_users:
=======
    if LNBITS_ADMIN_USERS and wallet.wallet.user not in LNBITS_ADMIN_USERS:
>>>>>>> b31dd450
        raise HTTPException(
            status_code=HTTPStatus.FORBIDDEN,
            detail="Only server admins can create themes.",
        )
    if css_id:
        theme = await save_theme(css_id=css_id, data=data)
    else:
        data.user = wallet.wallet.user
        theme = await save_theme(data=data)
    return theme


@satspay_ext.get("/api/v1/themes")
async def api_themes_retrieve(wallet: WalletTypeInfo = Depends(get_key_type)):
    try:
        return await get_themes(wallet.wallet.user)
    except HTTPException:
        logger.error("Error loading satspay themes")
        logger.error(HTTPException)
        return ""


@satspay_ext.delete("/api/v1/themes/{theme_id}")
async def api_charge_delete(theme_id, wallet: WalletTypeInfo = Depends(get_key_type)):
    theme = await get_theme(theme_id)

    if not theme:
        raise HTTPException(
            status_code=HTTPStatus.NOT_FOUND, detail="Theme does not exist."
        )

    await delete_theme(theme_id)
    return "", HTTPStatus.NO_CONTENT<|MERGE_RESOLUTION|>--- conflicted
+++ resolved
@@ -13,11 +13,7 @@
     require_invoice_key,
 )
 from lnbits.extensions.satspay import satspay_ext
-<<<<<<< HEAD
 from lnbits.settings import settings
-=======
-from lnbits.settings import LNBITS_ADMIN_EXTENSIONS, LNBITS_ADMIN_USERS
->>>>>>> b31dd450
 
 from .crud import (
     check_address_balance,
@@ -149,11 +145,7 @@
     wallet: WalletTypeInfo = Depends(require_invoice_key),
     css_id: str = None,
 ):
-<<<<<<< HEAD
     if settings.lnbits_admin_users and wallet.wallet.user not in settings.lnbits_admin_users:
-=======
-    if LNBITS_ADMIN_USERS and wallet.wallet.user not in LNBITS_ADMIN_USERS:
->>>>>>> b31dd450
         raise HTTPException(
             status_code=HTTPStatus.FORBIDDEN,
             detail="Only server admins can create themes.",
