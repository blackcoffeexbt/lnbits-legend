import json
from typing import List, Optional

from loguru import logger

from lnbits.core.services import create_invoice
from lnbits.core.views.api import api_payment
from lnbits.helpers import urlsafe_short_hash

from ..watchonly.crud import get_config, get_fresh_address
from . import db
<<<<<<< HEAD
from .models import Charges, CreateCharge, SatsPayThemes

=======
from .helpers import fetch_onchain_balance
from .models import Charges, CreateCharge
>>>>>>> e1dfdbba

###############CHARGES##########################


async def create_charge(user: str, data: CreateCharge) -> Charges:
    charge_id = urlsafe_short_hash()
    if data.onchainwallet:
        config = await get_config(user)
        data.extra = json.dumps(
            {"mempool_endpoint": config.mempool_endpoint, "network": config.network}
        )
        onchain = await get_fresh_address(data.onchainwallet)
        onchainaddress = onchain.address
    else:
        onchainaddress = None
    if data.lnbitswallet:
        payment_hash, payment_request = await create_invoice(
            wallet_id=data.lnbitswallet,
            amount=data.amount,
            memo=charge_id,
            extra={"tag": "charge"},
        )
    else:
        payment_hash = None
        payment_request = None
    await db.execute(
        """
        INSERT INTO satspay.charges (
            id,
            "user",
            description,
            onchainwallet,
            onchainaddress,
            lnbitswallet,
            payment_request,
            payment_hash,
            webhook,
            completelink,
            completelinktext,
            time,
            amount,
<<<<<<< HEAD
            custom_css,
            balance
=======
            balance,
            extra
>>>>>>> e1dfdbba
        )
        VALUES (?, ?, ?, ?, ?, ?, ?, ?, ?, ?, ?, ?, ?, ?, ?)
        """,
        (
            charge_id,
            user,
            data.description,
            data.onchainwallet,
            onchainaddress,
            data.lnbitswallet,
            payment_request,
            payment_hash,
            data.webhook,
            data.completelink,
            data.completelinktext,
            data.time,
            data.amount,
            data.custom_css,
            0,
            data.extra,
        ),
    )
    return await get_charge(charge_id)


async def update_charge(charge_id: str, **kwargs) -> Optional[Charges]:
    q = ", ".join([f"{field[0]} = ?" for field in kwargs.items()])
    await db.execute(
        f"UPDATE satspay.charges SET {q} WHERE id = ?", (*kwargs.values(), charge_id)
    )
    row = await db.fetchone("SELECT * FROM satspay.charges WHERE id = ?", (charge_id,))
    return Charges.from_row(row) if row else None


async def get_charge(charge_id: str) -> Charges:
    row = await db.fetchone("SELECT * FROM satspay.charges WHERE id = ?", (charge_id,))
    return Charges.from_row(row) if row else None


async def get_charges(user: str) -> List[Charges]:
    rows = await db.fetchall(
        """SELECT * FROM satspay.charges WHERE "user" = ? ORDER BY "timestamp" DESC """,
        (user,),
    )
    return [Charges.from_row(row) for row in rows]


async def delete_charge(charge_id: str) -> None:
    await db.execute("DELETE FROM satspay.charges WHERE id = ?", (charge_id,))


async def check_address_balance(charge_id: str) -> Optional[Charges]:
    charge = await get_charge(charge_id)

    if not charge.paid:
        if charge.onchainaddress:
            try:
                respAmount = await fetch_onchain_balance(charge)
                if respAmount > charge.balance:
                    await update_charge(charge_id=charge_id, balance=respAmount)
            except Exception as e:
                logger.warning(e)
        if charge.lnbitswallet:
            invoice_status = await api_payment(charge.payment_hash)

            if invoice_status["paid"]:
                return await update_charge(charge_id=charge_id, balance=charge.amount)
<<<<<<< HEAD
    row = await db.fetchone("SELECT * FROM satspay.charges WHERE id = ?", (charge_id,))
    return Charges.from_row(row) if row else None


async def get_charge_config(charge_id: str):
    row = await db.fetchone(
        """SELECT "user" FROM satspay.charges WHERE id = ?""", (charge_id,)
    )
    return await get_config(row.user)


################## SETTINGS ###################


async def save_theme(data: SatsPayThemes, css_id: str = None):
    # insert or update
    if css_id:
        await db.execute(
            """
            UPDATE satspay.themes SET custom_css = ?, title = ? WHERE css_id = ?
            """,
            (data.custom_css, data.title, css_id),
        )
    else:
        css_id = urlsafe_short_hash()
        await db.execute(
            """
            INSERT INTO satspay.themes (
                css_id,
                title,
                user,
                custom_css
                )
            VALUES (?, ?, ?, ?)
            """,
            (
                css_id,
                data.title,
                data.user,
                data.custom_css,
            ),
        )
    return await get_theme(css_id)


async def get_theme(css_id: str) -> SatsPayThemes:
    row = await db.fetchone("SELECT * FROM satspay.themes WHERE css_id = ?", (css_id,))
    return SatsPayThemes.from_row(row) if row else None


async def get_themes(user_id: str) -> List[SatsPayThemes]:
    rows = await db.fetchall(
        """SELECT * FROM satspay.themes WHERE "user" = ? ORDER BY "timestamp" DESC """,
        (user_id,),
    )
    return [SatsPayThemes.from_row(row) for row in rows]


async def delete_theme(theme_id: str) -> None:
    await db.execute("DELETE FROM satspay.themes WHERE css_id = ?", (theme_id,))
=======
    return await get_charge(charge_id)
>>>>>>> e1dfdbba
<|MERGE_RESOLUTION|>--- conflicted
+++ resolved
@@ -9,13 +9,9 @@
 
 from ..watchonly.crud import get_config, get_fresh_address
 from . import db
-<<<<<<< HEAD
+from .helpers import fetch_onchain_balance
 from .models import Charges, CreateCharge, SatsPayThemes
 
-=======
-from .helpers import fetch_onchain_balance
-from .models import Charges, CreateCharge
->>>>>>> e1dfdbba
 
 ###############CHARGES##########################
 
@@ -57,13 +53,7 @@
             completelinktext,
             time,
             amount,
-<<<<<<< HEAD
-            custom_css,
             balance
-=======
-            balance,
-            extra
->>>>>>> e1dfdbba
         )
         VALUES (?, ?, ?, ?, ?, ?, ?, ?, ?, ?, ?, ?, ?, ?, ?)
         """,
@@ -131,67 +121,11 @@
 
             if invoice_status["paid"]:
                 return await update_charge(charge_id=charge_id, balance=charge.amount)
-<<<<<<< HEAD
-    row = await db.fetchone("SELECT * FROM satspay.charges WHERE id = ?", (charge_id,))
-    return Charges.from_row(row) if row else None
+    return await get_charge(charge_id)
 
 
 async def get_charge_config(charge_id: str):
     row = await db.fetchone(
         """SELECT "user" FROM satspay.charges WHERE id = ?""", (charge_id,)
     )
-    return await get_config(row.user)
-
-
-################## SETTINGS ###################
-
-
-async def save_theme(data: SatsPayThemes, css_id: str = None):
-    # insert or update
-    if css_id:
-        await db.execute(
-            """
-            UPDATE satspay.themes SET custom_css = ?, title = ? WHERE css_id = ?
-            """,
-            (data.custom_css, data.title, css_id),
-        )
-    else:
-        css_id = urlsafe_short_hash()
-        await db.execute(
-            """
-            INSERT INTO satspay.themes (
-                css_id,
-                title,
-                user,
-                custom_css
-                )
-            VALUES (?, ?, ?, ?)
-            """,
-            (
-                css_id,
-                data.title,
-                data.user,
-                data.custom_css,
-            ),
-        )
-    return await get_theme(css_id)
-
-
-async def get_theme(css_id: str) -> SatsPayThemes:
-    row = await db.fetchone("SELECT * FROM satspay.themes WHERE css_id = ?", (css_id,))
-    return SatsPayThemes.from_row(row) if row else None
-
-
-async def get_themes(user_id: str) -> List[SatsPayThemes]:
-    rows = await db.fetchall(
-        """SELECT * FROM satspay.themes WHERE "user" = ? ORDER BY "timestamp" DESC """,
-        (user_id,),
-    )
-    return [SatsPayThemes.from_row(row) for row in rows]
-
-
-async def delete_theme(theme_id: str) -> None:
-    await db.execute("DELETE FROM satspay.themes WHERE css_id = ?", (theme_id,))
-=======
-    return await get_charge(charge_id)
->>>>>>> e1dfdbba
+    return await get_config(row.user)